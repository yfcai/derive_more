use crate::utils::{add_extra_ty_param_bound, named_to_vec, unnamed_to_vec};
use proc_macro2::{Span, TokenStream};
use quote::quote;
use syn::{Data, DeriveInput, Field, Fields, Ident};

/// Provides the hook to expand `#[derive(Index)]` into an implementation of `From`
pub fn expand(input: &DeriveInput, trait_name: &str) -> TokenStream {
    let trait_ident = Ident::new(trait_name, Span::call_site());
    let trait_path = &quote!(::std::ops::#trait_ident);
    let input_type = &input.ident;
    let field_vec: Vec<&Field>;
    let member = match input.data {
        Data::Struct(ref data_struct) => match data_struct.fields {
            Fields::Unnamed(ref fields) => {
                field_vec = unnamed_to_vec(fields);
                tuple_from_str(trait_name, &field_vec)
            }
            Fields::Named(ref fields) => {
                field_vec = named_to_vec(fields);
                struct_from_str(trait_name, &field_vec)
            }
            Fields::Unit => panic_one_field(trait_name),
        },
        _ => panic_one_field(trait_name),
    };
    let field_type = &field_vec[0].ty;

    let generics = add_extra_ty_param_bound(&input.generics, trait_path);
    let (impl_generics, ty_generics, where_clause) = generics.split_for_impl();
    // let generics = add_extra_ty_param_bound(&input.generics, trait_path);
<<<<<<< HEAD
    quote!{
=======
    let casted_trait = &quote!(<#field_type as #trait_path>);
    quote! {
>>>>>>> 3fc53cee
        impl#impl_generics #trait_path for #input_type#ty_generics #where_clause
        {
            type Target = #field_type;
            #[inline]
            fn deref(&self) -> &Self::Target {
                &#member
            }
        }
    }
}

fn panic_one_field(trait_name: &str) -> ! {
    panic!(format!(
        "Only structs with one field can derive({})",
        trait_name
    ))
}

fn tuple_from_str<'a>(trait_name: &str, fields: &[&'a Field]) -> (TokenStream) {
    if fields.len() != 1 {
        panic_one_field(trait_name)
    };
    quote!(self.0)
}

fn struct_from_str<'a>(trait_name: &str, fields: &[&'a Field]) -> TokenStream {
    if fields.len() != 1 {
        panic_one_field(trait_name)
    };
    let field = &fields[0];
    let field_ident = &field.ident;
    quote!(self.#field_ident)
}<|MERGE_RESOLUTION|>--- conflicted
+++ resolved
@@ -28,12 +28,7 @@
     let generics = add_extra_ty_param_bound(&input.generics, trait_path);
     let (impl_generics, ty_generics, where_clause) = generics.split_for_impl();
     // let generics = add_extra_ty_param_bound(&input.generics, trait_path);
-<<<<<<< HEAD
     quote!{
-=======
-    let casted_trait = &quote!(<#field_type as #trait_path>);
-    quote! {
->>>>>>> 3fc53cee
         impl#impl_generics #trait_path for #input_type#ty_generics #where_clause
         {
             type Target = #field_type;
